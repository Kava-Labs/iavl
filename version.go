package iavl

<<<<<<< HEAD
const Version = "0.9.1"
=======
const Version = "0.8.2"
>>>>>>> 056c2616
<|MERGE_RESOLUTION|>--- conflicted
+++ resolved
@@ -1,7 +1,4 @@
 package iavl
 
-<<<<<<< HEAD
-const Version = "0.9.1"
-=======
-const Version = "0.8.2"
->>>>>>> 056c2616
+
+const Version = "0.9.1"