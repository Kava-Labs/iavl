package benchmarks

import (
	"fmt"
	"math/rand"
	"os"
	"runtime"
	"testing"

	"github.com/tendermint/iavl"
	db "github.com/tendermint/tm-db"
)

func randBytes(length int) []byte {
	key := make([]byte, length)
	// math.rand.Read always returns err=nil
	// we do not need cryptographic randomness for this test:
	//nolint:gosec
	rand.Read(key)
	return key
}

func prepareTree(b *testing.B, snapdb db.DB, memdb db.DB, keepEvery int64, keepRecent int64, size, keyLen, dataLen int) (*iavl.MutableTree, [][]byte) {
	t := iavl.NewMutableTreeWithOpts(snapdb, memdb, size, iavl.PruningOptions(keepEvery, keepRecent))
	keys := make([][]byte, size)

	for i := 0; i < size; i++ {
		key := randBytes(keyLen)
		t.Set(key, randBytes(dataLen))
		keys[i] = key
	}
	commitTree(b, t)
	runtime.GC()
	return t, keys
}

// commit tree saves a new version according to pruning strategy passed into IAVL
func commitTree(b *testing.B, t *iavl.MutableTree) {
	t.Hash()

	_, _, err := t.SaveVersion() //this will flush for us every so often

	if err != nil {
		b.Errorf("Can't save: %v", err)
	}
}

func runQueries(b *testing.B, t *iavl.MutableTree, keyLen int) {
	for i := 0; i < b.N; i++ {
		q := randBytes(keyLen)
		t.Get(q)
	}
}

func runKnownQueries(b *testing.B, t *iavl.MutableTree, keys [][]byte) {
	l := int32(len(keys))
	for i := 0; i < b.N; i++ {
		q := keys[rand.Int31n(l)]
		t.Get(q)
	}
}

func runInsert(b *testing.B, t *iavl.MutableTree, keyLen, dataLen, blockSize int) *iavl.MutableTree {
	for i := 1; i <= b.N; i++ {
		t.Set(randBytes(keyLen), randBytes(dataLen))
		if i%blockSize == 0 {
			t.Hash()
			t.SaveVersion()
		}
	}
	return t
}

func runUpdate(b *testing.B, t *iavl.MutableTree, dataLen, blockSize int, keys [][]byte) *iavl.MutableTree {
	l := int32(len(keys))
	for i := 1; i <= b.N; i++ {
		key := keys[rand.Int31n(l)]
		t.Set(key, randBytes(dataLen))
		if i%blockSize == 0 {
			commitTree(b, t)
		}
	}
	return t
}

func runDelete(b *testing.B, t *iavl.MutableTree, blockSize int, keys [][]byte) *iavl.MutableTree {
	var key []byte
	l := int32(len(keys))
	for i := 1; i <= b.N; i++ {
		key = keys[rand.Int31n(l)]
		// key = randBytes(16)
		// TODO: test if removed, use more keys (from insert)
		t.Remove(key)
		if i%blockSize == 0 {
			commitTree(b, t)
		}
	}
	return t
}

// runBlock measures time for an entire block, not just one tx
func runBlock(b *testing.B, t *iavl.MutableTree, keyLen, dataLen, blockSize int, keys [][]byte) *iavl.MutableTree {
	l := int32(len(keys))

	// XXX: This was adapted to work with VersionedTree but needs to be re-thought.

	lastCommit := t
	real := t
	// check := t

	for i := 0; i < b.N; i++ {
		for j := 0; j < blockSize; j++ {
			// 50% insert, 50% update
			var key []byte
			if i%2 == 0 {
				key = keys[rand.Int31n(l)]
			} else {
				key = randBytes(keyLen)
			}
			data := randBytes(dataLen)

			// perform query and write on check and then real
			// check.Get(key)
			// check.Set(key, data)
			real.Get(key)
			real.Set(key, data)
		}

		// at the end of a block, move it all along....
		commitTree(b, real)
		lastCommit = real
	}

	return lastCommit
}

func BenchmarkRandomBytes(b *testing.B) {
	fmt.Printf("%s\n", iavl.GetVersionInfo())
	benchmarks := []struct {
		length int
	}{
		{4}, {16}, {32}, {100}, {1000},
	}
	for _, bench := range benchmarks {
		name := fmt.Sprintf("random-%d", bench.length)
		b.Run(name, func(b *testing.B) {
			for i := 0; i < b.N; i++ {
				randBytes(bench.length)
			}
			runtime.GC()
		})
	}
}

type benchmark struct {
	dbType              db.DBBackendType
	initSize, blockSize int
	keyLen, dataLen     int
}

func BenchmarkMedium(b *testing.B) {
	benchmarks := []benchmark{
		{"memdb", 100000, 100, 16, 40},
		{"goleveldb", 100000, 100, 16, 40},
		// FIXME: this crashes on init! Either remove support, or make it work.
		// {"cleveldb", 100000, 100, 16, 40},
	}
	runBenchmarks(b, benchmarks)
}

func BenchmarkSmall(b *testing.B) {
	benchmarks := []benchmark{
		{"memdb", 1000, 100, 4, 10},
		{"goleveldb", 1000, 100, 4, 10},
		// FIXME: this crashes on init! Either remove support, or make it work.
		// {"cleveldb", 100000, 100, 16, 40},
	}
	runBenchmarks(b, benchmarks)
}

func BenchmarkLarge(b *testing.B) {
	benchmarks := []benchmark{
		{"memdb", 1000000, 100, 16, 40},
		{"goleveldb", 1000000, 100, 16, 40},
		// FIXME: this crashes on init! Either remove support, or make it work.
		// {"cleveldb", 100000, 100, 16, 40},
	}
	runBenchmarks(b, benchmarks)
}

func BenchmarkLevelDBBatchSizes(b *testing.B) {
	benchmarks := []benchmark{
		{"goleveldb", 100000, 5, 16, 40},
		{"goleveldb", 100000, 25, 16, 40},
		{"goleveldb", 100000, 100, 16, 40},
		{"goleveldb", 100000, 400, 16, 40},
		{"goleveldb", 100000, 2000, 16, 40},
	}
	runBenchmarks(b, benchmarks)
}

// BenchmarkLevelDBLargeData is intended to push disk limits
// in the goleveldb, to make sure not everything is cached
func BenchmarkLevelDBLargeData(b *testing.B) {
	benchmarks := []benchmark{
		{"goleveldb", 50000, 100, 32, 100},
		{"goleveldb", 50000, 100, 32, 1000},
		{"goleveldb", 50000, 100, 32, 10000},
		{"goleveldb", 50000, 100, 32, 100000},
	}
	runBenchmarks(b, benchmarks)
}

func runBenchmarks(b *testing.B, benchmarks []benchmark) {
<<<<<<< HEAD
	pruningStrategies := []pruningstrat{
		{1, 0},       // default pruning strategy
		{0, 1},       // keep single recent version
		{100, 5},     // simple pruning
		{1000, 10},   // average pruning
		{1000, 1},    // extreme pruning
		{10000, 100}, // SDK pruning
	}
	for _, ps := range pruningStrategies {
		for _, bb := range benchmarks {
			prefix := fmt.Sprintf("%s-%d-%d-%d-%d-%d-%d", bb.dbType, ps.keepEvery, ps.keepRecent,
				bb.initSize, bb.blockSize, bb.keyLen, bb.dataLen)

			// prepare a dir for the db and cleanup afterwards
			dirName := fmt.Sprintf("./%s-db", prefix)
			defer func() {
				err := os.RemoveAll(dirName)
				if err != nil {
					b.Errorf("%+v\n", err)
				}
			}()

			// note that "" leads to nil backing db!
			var d db.DB
			if bb.dbType != "nodb" {
				d = db.NewDB("test", bb.dbType, dirName)
				defer d.Close()
=======
	fmt.Printf("%s\n", iavl.GetVersionInfo())
	for _, bb := range benchmarks {
		prefix := fmt.Sprintf("%s-%d-%d-%d-%d", bb.dbType, bb.initSize,
			bb.blockSize, bb.keyLen, bb.dataLen)

		// prepare a dir for the db and cleanup afterwards
		dirName := fmt.Sprintf("./%s-db", prefix)
		defer func() {
			err := os.RemoveAll(dirName)
			if err != nil {
				b.Errorf("%+v\n", err)
>>>>>>> 2aaf5fe1
			}
			b.Run(prefix, func(sub *testing.B) {
				runSuite(sub, d, ps.keepEvery, ps.keepRecent, bb.initSize, bb.blockSize, bb.keyLen, bb.dataLen)
			})
		}
	}
}

// returns number of MB in use
func memUseMB() float64 {
	var mem runtime.MemStats
	runtime.ReadMemStats(&mem)
	asize := mem.Alloc
	mb := float64(asize) / 1000000
	return mb
}

func runSuite(b *testing.B, d db.DB, keepEvery int64, keepRecent int64, initSize, blockSize, keyLen, dataLen int) {
	// measure mem usage
	runtime.GC()
	init := memUseMB()

	t, keys := prepareTree(b, d, db.NewMemDB(), keepEvery, keepRecent, initSize, keyLen, dataLen)
	used := memUseMB() - init
	fmt.Printf("Init Tree took %0.2f MB\n", used)

	b.ResetTimer()

	b.Run("query-miss", func(sub *testing.B) {
		runQueries(sub, t, keyLen)
	})
	b.Run("query-hits", func(sub *testing.B) {
		runKnownQueries(sub, t, keys)
	})
	b.Run("update", func(sub *testing.B) {
		t = runUpdate(sub, t, dataLen, blockSize, keys)
	})
	b.Run("block", func(sub *testing.B) {
		t = runBlock(sub, t, keyLen, dataLen, blockSize, keys)
	})

	// both of these edit size of the tree too much
	// need to run with their own tree
	// t = nil // for gc
	// b.Run("insert", func(sub *testing.B) {
	// 	it, _ := prepareTree(d, initSize, keyLen, dataLen)
	// 	sub.ResetTimer()
	// 	runInsert(sub, it, keyLen, dataLen, blockSize)
	// })
	// b.Run("delete", func(sub *testing.B) {
	// 	dt, dkeys := prepareTree(d, initSize+sub.N, keyLen, dataLen)
	// 	sub.ResetTimer()
	// 	runDelete(sub, dt, blockSize, dkeys)
	// })
}<|MERGE_RESOLUTION|>--- conflicted
+++ resolved
@@ -212,7 +212,7 @@
 }
 
 func runBenchmarks(b *testing.B, benchmarks []benchmark) {
-<<<<<<< HEAD
+	fmt.Printf("%s\n", iavl.GetVersionInfo())
 	pruningStrategies := []pruningstrat{
 		{1, 0},       // default pruning strategy
 		{0, 1},       // keep single recent version
@@ -240,19 +240,6 @@
 			if bb.dbType != "nodb" {
 				d = db.NewDB("test", bb.dbType, dirName)
 				defer d.Close()
-=======
-	fmt.Printf("%s\n", iavl.GetVersionInfo())
-	for _, bb := range benchmarks {
-		prefix := fmt.Sprintf("%s-%d-%d-%d-%d", bb.dbType, bb.initSize,
-			bb.blockSize, bb.keyLen, bb.dataLen)
-
-		// prepare a dir for the db and cleanup afterwards
-		dirName := fmt.Sprintf("./%s-db", prefix)
-		defer func() {
-			err := os.RemoveAll(dirName)
-			if err != nil {
-				b.Errorf("%+v\n", err)
->>>>>>> 2aaf5fe1
 			}
 			b.Run(prefix, func(sub *testing.B) {
 				runSuite(sub, d, ps.keepEvery, ps.keepRecent, bb.initSize, bb.blockSize, bb.keyLen, bb.dataLen)
